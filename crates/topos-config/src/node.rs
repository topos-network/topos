use std::path::{Path, PathBuf};

use figment::{
    providers::{Format, Toml},
    Figment,
};

use serde::{Deserialize, Serialize};
use topos_wallet::SecretManager;
use tracing::{debug, error};

use crate::{
<<<<<<< HEAD
    base::BaseConfig, certificate_producer::CertificateProducerConfig, edge::EdgeConfig,
    load_config, tce::TceConfig, Config,
=======
    base::BaseConfig,
    edge::{EdgeBinConfig, EdgeConfig},
    load_config,
    sequencer::SequencerConfig,
    tce::TceConfig,
    Config,
>>>>>>> b8cd730c
};

#[derive(clap::ValueEnum, Clone, Debug, Deserialize, Serialize)]
#[serde(rename_all = "kebab-case")]
pub enum NodeRole {
    Validator,
    CertificateProducer,
    FullNode,
}

#[derive(Serialize, Deserialize, Debug)]
pub struct NodeConfig {
    pub base: BaseConfig,
    pub tce: Option<TceConfig>,
    pub certificate_producer: Option<CertificateProducerConfig>,
    pub edge: Option<EdgeConfig>,

    #[serde(skip)]
    pub home_path: PathBuf,

    #[serde(skip)]
    pub node_path: PathBuf,

    #[serde(skip)]
    pub genesis_path: PathBuf,

    #[serde(skip)]
    pub edge_bin: Option<EdgeBinConfig>,
}

impl NodeConfig {
    /// Try to create a new node config struct from the given home path and node name.
    /// It expects a config file to be present in the node's folder.
    ///
    /// This `config.toml` can be generated using: `topos node init` command
    pub fn try_from<S: Serialize>(
        home_path: &Path,
        node_name: &str,
        config: Option<&S>,
    ) -> Result<Self, std::io::Error> {
        let node_path = home_path.join("node").join(node_name);
        let config_path = node_path.join("config.toml");

        // TODO: Move this to `topos-node` when migrated
        if !Path::new(&config_path).exists() {
            error!(
                "Please run 'topos node init --name {node_name}' to create a config file first \
                 for {node_name}."
            );
            std::process::exit(1);
        }

        Ok(Self::build_config(node_path, home_path, config))
    }

    /// Create a new node config struct from the given home path and node name.
    ///
    /// It doesn't check the existence of the config file.
    /// It's useful for creating a config file for a new node, relying on the default values.
    pub fn create<S: Serialize>(home_path: &Path, node_name: &str, config: Option<&S>) -> Self {
        let node_path = home_path.join("node").join(node_name);

        Self::build_config(node_path, home_path, config)
    }

    /// Common function to build a node config struct from the given home path and node name.
    fn build_config<S: Serialize>(
        node_path: PathBuf,
        home_path: &Path,
        config: Option<&S>,
    ) -> Self {
        let node_folder = node_path.as_path();
        let base = load_config::<BaseConfig, _>(node_folder, config);

        // Load genesis pointed by the local config
        let genesis_path = home_path
            .join("subnet")
            .join(base.subnet.clone())
            .join("genesis.json");

        let mut config = NodeConfig {
            node_path: node_path.to_path_buf(),
            genesis_path,
            home_path: home_path.to_path_buf(),
            base: base.clone(),
            certificate_producer: base
                .need_certificate_producer()
                .then(|| load_config::<CertificateProducerConfig, ()>(node_folder, None)),
            tce: base
                .need_tce()
                .then(|| load_config::<TceConfig, ()>(node_folder, None)),
            edge_bin: base
                .need_edge()
                .then(|| load_config::<EdgeBinConfig, _>(node_folder, config)),
            edge: base
                .need_edge()
                .then(|| load_config::<EdgeConfig, ()>(node_folder, None)),
        };

        // Make the TCE DB path relative to the folder
        if let Some(config) = config.tce.as_mut() {
            config.db_path = node_folder.join(&config.db_path);
            debug!(
                "Maked TCE DB path relative to the node folder -> {:?}",
                config.db_path
            );
        }

        config
    }
}

impl Config for NodeConfig {
    type Output = NodeConfig;

    fn load_from_file(figment: Figment, home: &Path) -> Figment {
        let home = home.join("config.toml");

        figment.merge(Toml::file(home))
    }

    fn load_context(figment: Figment) -> Result<Self::Output, figment::Error> {
        figment.extract()
    }

    fn profile() -> String {
        "default".to_string()
    }
}

impl From<&NodeConfig> for SecretManager {
    fn from(val: &NodeConfig) -> Self {
        match val.base.secrets_config.as_ref() {
            Some(secrets_config) => SecretManager::from_aws(secrets_config),
            None => SecretManager::from_fs(val.node_path.clone()),
        }
    }
}<|MERGE_RESOLUTION|>--- conflicted
+++ resolved
@@ -10,17 +10,12 @@
 use tracing::{debug, error};
 
 use crate::{
-<<<<<<< HEAD
-    base::BaseConfig, certificate_producer::CertificateProducerConfig, edge::EdgeConfig,
-    load_config, tce::TceConfig, Config,
-=======
     base::BaseConfig,
+    certificate_producer::CertificateProducerConfig,
     edge::{EdgeBinConfig, EdgeConfig},
     load_config,
-    sequencer::SequencerConfig,
     tce::TceConfig,
     Config,
->>>>>>> b8cd730c
 };
 
 #[derive(clap::ValueEnum, Clone, Debug, Deserialize, Serialize)]
