--- conflicted
+++ resolved
@@ -4,14 +4,10 @@
 use std::collections::HashSet;
 use std::time::Duration;
 use tce_transport::ReliableBroadcastParams;
-<<<<<<< HEAD
-=======
-use topos_test_sdk::storage::create_validator_store;
-
->>>>>>> b2d7ff60
 use tokio::sync::mpsc::Receiver;
 use topos_crypto::messages::MessageSigner;
 use topos_test_sdk::constants::*;
+use topos_test_sdk::storage::create_validator_store;
 use topos_test_sdk::storage::create_validator_store;
 
 const CHANNEL_SIZE: usize = 10;
@@ -62,15 +58,12 @@
         mpsc::channel::<oneshot::Sender<()>>(1);
     let (task_manager_message_sender, task_manager_message_receiver) = mpsc::channel(CHANNEL_SIZE);
 
-<<<<<<< HEAD
     let message_signer = MessageSigner::new(PRIVATE_KEY).unwrap();
 
     let mut validators = HashSet::new();
     let validator_id = ValidatorId::from(message_signer.public_address);
     validators.insert(validator_id);
 
-=======
->>>>>>> b2d7ff60
     let (broadcast_sender, broadcast_receiver) = broadcast::channel(CHANNEL_SIZE);
     let mut double_echo = DoubleEcho::new(
         params.broadcast_params,
@@ -81,10 +74,6 @@
         cmd_receiver,
         event_sender,
         double_echo_shutdown_receiver,
-<<<<<<< HEAD
-=======
-        0,
->>>>>>> b2d7ff60
         validator_store,
         broadcast_sender,
     );
@@ -256,11 +245,7 @@
 #[case(medium_config())]
 #[tokio::test]
 #[trace]
-<<<<<<< HEAD
 #[timeout(Duration::from_secs(4))]
-=======
-#[timeout(Duration::from_secs(1))]
->>>>>>> b2d7ff60
 async fn trigger_ready_when_reached_enough_ready(#[case] params: TceParams) {
     let (mut double_echo, mut ctx) =
         create_context(params, "trigger_ready_when_reached_enough_ready").await;
