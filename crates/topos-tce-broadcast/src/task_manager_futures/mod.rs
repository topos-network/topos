use futures::stream::FuturesUnordered;
use futures::Future;
use futures::StreamExt;
use std::collections::HashMap;
use std::future::IntoFuture;
use std::pin::Pin;
use std::sync::Arc;
<<<<<<< HEAD
use tce_transport::{ProtocolEvents, ReliableBroadcastParams, ValidatorId};
=======
use tce_transport::{ProtocolEvents, ReliableBroadcastParams};
>>>>>>> b2d7ff60
use tokio::sync::broadcast;
use tokio::{spawn, sync::mpsc};
use topos_core::uci::CertificateId;
use topos_metrics::CERTIFICATE_PROCESSING_FROM_API_TOTAL;
use topos_metrics::CERTIFICATE_PROCESSING_FROM_GOSSIP_TOTAL;
use topos_metrics::CERTIFICATE_PROCESSING_TOTAL;
use topos_metrics::DOUBLE_ECHO_ACTIVE_TASKS_COUNT;
use topos_tce_storage::store::ReadStore;
use topos_tce_storage::types::CertificateDeliveredWithPositions;
use topos_tce_storage::validator::ValidatorStore;
use tracing::warn;

pub mod task;

use crate::double_echo::broadcast_state::BroadcastState;
use crate::sampler::SubscriptionsView;
use crate::DoubleEchoCommand;
use crate::TaskStatus;
use task::{Task, TaskContext};
use topos_crypto::messages::MessageSigner;

type RunningTasks =
    FuturesUnordered<Pin<Box<dyn Future<Output = (CertificateId, TaskStatus)> + Send + 'static>>>;

type RunningTasks =
    FuturesUnordered<Pin<Box<dyn Future<Output = (CertificateId, TaskStatus)> + Send + 'static>>>;

/// The TaskManager is responsible for receiving messages from the network and distributing them
/// among tasks. These tasks are either created if none for a certain CertificateID exists yet,
/// or existing tasks will receive the messages.
pub struct TaskManager {
    pub message_receiver: mpsc::Receiver<DoubleEchoCommand>,
    pub task_completion_sender: mpsc::Sender<(CertificateId, TaskStatus)>,
    pub subscription_view_receiver: mpsc::Receiver<SubscriptionsView>,
    pub subscriptions: SubscriptionsView,
    pub event_sender: mpsc::Sender<ProtocolEvents>,
    pub tasks: HashMap<CertificateId, TaskContext>,
    pub message_signer: Arc<MessageSigner>,
    #[allow(clippy::type_complexity)]
    pub running_tasks: RunningTasks,
    pub buffered_messages: HashMap<CertificateId, Vec<DoubleEchoCommand>>,
    pub thresholds: ReliableBroadcastParams,
    pub validator_id: ValidatorId,
    pub shutdown_sender: mpsc::Sender<()>,
    pub validator_store: Arc<ValidatorStore>,
    pub broadcast_sender: broadcast::Sender<CertificateDeliveredWithPositions>,

    pub precedence: HashMap<CertificateId, Task>,
}

impl TaskManager {
    pub fn new(
        message_receiver: mpsc::Receiver<DoubleEchoCommand>,
        task_completion_sender: mpsc::Sender<(CertificateId, TaskStatus)>,
        subscription_view_receiver: mpsc::Receiver<SubscriptionsView>,
        event_sender: mpsc::Sender<ProtocolEvents>,
        validator_id: ValidatorId,
        thresholds: ReliableBroadcastParams,
<<<<<<< HEAD
        message_signer: Arc<MessageSigner>,
=======
>>>>>>> b2d7ff60
        validator_store: Arc<ValidatorStore>,
        broadcast_sender: broadcast::Sender<CertificateDeliveredWithPositions>,
    ) -> (Self, mpsc::Receiver<()>) {
        let (shutdown_sender, shutdown_receiver) = mpsc::channel(1);

        (
            Self {
                message_receiver,
                task_completion_sender,
                subscription_view_receiver,
                subscriptions: SubscriptionsView::default(),
                event_sender,
                tasks: HashMap::new(),
                running_tasks: FuturesUnordered::new(),
                buffered_messages: Default::default(),
                validator_id,
                message_signer,
                thresholds,
                shutdown_sender,
                validator_store,
                broadcast_sender,
                precedence: HashMap::new(),
            },
            shutdown_receiver,
        )
    }

    pub async fn run(mut self, mut shutdown_receiver: mpsc::Receiver<()>) {
        loop {
            tokio::select! {
                biased;

                Some(new_subscriptions_view) = self.subscription_view_receiver.recv() => {
                    self.subscriptions = new_subscriptions_view;
                }

                Some(msg) = self.message_receiver.recv() => {
                    match msg {
                        DoubleEchoCommand::Echo { certificate_id, .. } | DoubleEchoCommand::Ready { certificate_id, .. } => {
                            if let Some(task_context) = self.tasks.get(&certificate_id) {
                                _ = task_context.sink.send(msg).await;
                            } else {
                                self.buffered_messages
                                    .entry(certificate_id)
                                    .or_default()
                                    .push(msg);
                            };
                        }
                        DoubleEchoCommand::Broadcast { ref cert, need_gossip } => {
                            match self.tasks.entry(cert.id) {
                                std::collections::hash_map::Entry::Vacant(entry) => {
                                    let broadcast_state = BroadcastState::new(
                                        cert.clone(),
                                        self.validator_id,
                                        self.thresholds.echo_threshold,
                                        self.thresholds.ready_threshold,
                                        self.thresholds.delivery_threshold,
                                        self.event_sender.clone(),
                                        self.subscriptions.clone(),
                                        need_gossip,
                                        self.message_signer.clone(),
                                    );

                                    let (task, task_context) = Task::new(
                                        cert.id,
                                        broadcast_state,
                                        self.validator_store.clone(),
                                        self.broadcast_sender.clone()
                                    );

                                    let prev = self.validator_store.get_certificate(&cert.prev_id);
                                    if matches!(prev, Ok(Some(_))) || cert.prev_id == topos_core::uci::INITIAL_CERTIFICATE_ID  {
                                        Self::start_task(
                                            &mut self.running_tasks,
                                            task,
                                            task_context.sink.clone(),
                                            self.buffered_messages.remove(&cert.id),
                                            need_gossip
                                        );
                                    } else {
                                        self.precedence.insert(cert.prev_id, task);
                                    }
                                    entry.insert(task_context);
                                }
                                std::collections::hash_map::Entry::Occupied(_) => {},
                            }
                        }
                    }
                }


                Some((certificate_id, status)) = self.running_tasks.next() => {
                    if let TaskStatus::Success = status {
                        self.tasks.remove(&certificate_id);
                        DOUBLE_ECHO_ACTIVE_TASKS_COUNT.dec();
                        let _ = self.task_completion_sender.send((certificate_id, status)).await;
                        if let Some(task) = self.precedence.remove(&certificate_id) {
                            if let Some(context) = self.tasks.get(&task.certificate_id) {

                                let certificate_id= task.certificate_id;
                                Self::start_task(
                                    &mut self.running_tasks,
                                    task,
                                    context.sink.clone(),
                                    self.buffered_messages.remove(&certificate_id),
                                    false
                                );
                            }


                        }
                    }
                }

                _ = shutdown_receiver.recv() => {
                    warn!("Task Manager shutting down");

                    for task in self.tasks.iter() {
                        task.1.shutdown_sender.send(()).await.unwrap();
                    }

                    break;
                }
            }
        }
    }

    fn start_task(
        running_tasks: &mut RunningTasks,
        task: Task,
        sink: mpsc::Sender<DoubleEchoCommand>,
        messages: Option<Vec<DoubleEchoCommand>>,
        need_gossip: bool,
    ) {
        running_tasks.push(task.into_future());

        if let Some(messages) = messages {
            spawn(async move {
                for msg in messages {
                    _ = sink.send(msg).await;
                }
            });
        }

        DOUBLE_ECHO_ACTIVE_TASKS_COUNT.inc();

        CERTIFICATE_PROCESSING_TOTAL.inc();
        if need_gossip {
            CERTIFICATE_PROCESSING_FROM_API_TOTAL.inc();
        } else {
            CERTIFICATE_PROCESSING_FROM_GOSSIP_TOTAL.inc();
        }
    }
}

impl Drop for TaskManager {
    fn drop(&mut self) {
        _ = self.shutdown_sender.try_send(());
    }
}<|MERGE_RESOLUTION|>--- conflicted
+++ resolved
@@ -5,11 +5,7 @@
 use std::future::IntoFuture;
 use std::pin::Pin;
 use std::sync::Arc;
-<<<<<<< HEAD
 use tce_transport::{ProtocolEvents, ReliableBroadcastParams, ValidatorId};
-=======
-use tce_transport::{ProtocolEvents, ReliableBroadcastParams};
->>>>>>> b2d7ff60
 use tokio::sync::broadcast;
 use tokio::{spawn, sync::mpsc};
 use topos_core::uci::CertificateId;
@@ -68,10 +64,7 @@
         event_sender: mpsc::Sender<ProtocolEvents>,
         validator_id: ValidatorId,
         thresholds: ReliableBroadcastParams,
-<<<<<<< HEAD
         message_signer: Arc<MessageSigner>,
-=======
->>>>>>> b2d7ff60
         validator_store: Arc<ValidatorStore>,
         broadcast_sender: broadcast::Sender<CertificateDeliveredWithPositions>,
     ) -> (Self, mpsc::Receiver<()>) {
