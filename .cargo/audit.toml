--- conflicted
+++ resolved
@@ -8,10 +8,5 @@
     "RUSTSEC-2022-0093",
 
     # Waiting for webpki 0.22.0 to be fixed - no fixed upgrade is available!
-<<<<<<< HEAD
     "RUSTSEC-2023-0052",
-
-=======
-    "RUSTSEC-2023-0052"
->>>>>>> 16a58700
 ]