use crate::Errors;
use crate::{mem_store::TrbMemStore, ReliableBroadcastClient, ReliableBroadcastConfig};
/// Mock for the network and broadcast
use rand::Rng;
use rand_distr::Distribution;
use std::collections::{HashMap, HashSet};
use std::fmt::{Debug, Display, Formatter};

use std::sync::{Arc, Mutex};
use tce_transport::{ReliableBroadcastParams, TrbpCommands, TrbpEvents};
use tokio::runtime::Runtime;
use tokio::sync::mpsc;
use tokio::task::JoinHandle;
use tokio::time::{self, Duration};
use topos_core::uci::*;

/// Whether to simulate some random network delay
const NETWORK_DELAY_SIMULATION: bool = false;

/// The maximum allowed simulation duration (use larger number for debugging)
static MAX_TEST_DURATION: Duration = Duration::from_secs(60 * 2);
/// Max time that the simulation can be stalled
/// Stall in the sense no messages get exchanged across the nodes
static MAX_STALL_DURATION: Duration = Duration::from_secs(60);

pub type PeersContainer = HashMap<String, Arc<Mutex<ReliableBroadcastClient>>>;

#[derive(Debug, Default, Clone)]
pub struct InputConfig {
    pub nb_peers: usize,
    pub nb_subnets: usize,
    pub nb_certificates: usize,
}

#[derive(Default, Clone)]
pub struct SimulationConfig {
    pub input: InputConfig,
    pub params: ReliableBroadcastParams,
}

pub fn sample_lower_bound(n_u: usize) -> usize {
    let k: f32 = 2.;
    (n_u as f32).log(k) as usize
}

impl Debug for SimulationConfig {
    fn fmt(&self, f: &mut Formatter<'_>) -> std::fmt::Result {
        let r = |a, b| (a as f32) / (b as f32) * 100.;
        let echo_t_ratio = r(self.params.echo_threshold, self.params.echo_sample_size);
        let delivery_t_ratio = r(
            self.params.delivery_threshold,
            self.params.delivery_sample_size,
        );
        let ratio_sample = r(self.params.echo_sample_size, self.input.nb_peers);
        let min_sample = sample_lower_bound(self.input.nb_peers);
        std::write!(
            f,
            "N={}\t Ω(N)=({}, {}%)\t S=({}, {}%)\t E_t={}%\t R_t={}%\t D_t={}%",
            self.input.nb_peers,
            min_sample,
            r(min_sample, self.input.nb_peers),
            self.params.echo_sample_size,
            ratio_sample,
            echo_t_ratio,
            self.params.ready_threshold,
            delivery_t_ratio
        )
    }
}

impl Display for SimulationConfig {
    fn fmt(&self, f: &mut Formatter<'_>) -> std::fmt::Result {
        let r = |a, b| (a as f32) / (b as f32) * 100.;
        let echo_t_ratio = r(self.params.echo_threshold, self.params.echo_sample_size);
        let delivery_t_ratio = r(
            self.params.delivery_threshold,
            self.params.delivery_sample_size,
        );
        let ratio_sample = r(self.params.echo_sample_size, self.input.nb_peers);
        let min_sample = sample_lower_bound(self.input.nb_peers);
        std::write!(
            f,
            "{};{};{};{};{};{};{};{}",
            self.input.nb_peers,
            min_sample,
            r(min_sample, self.input.nb_peers),
            self.params.echo_sample_size,
            ratio_sample,
            echo_t_ratio,
            self.params.ready_threshold,
            delivery_t_ratio
        )
    }
}

impl SimulationConfig {
    pub fn new(input: InputConfig) -> Self {
        Self {
            input,
            params: ReliableBroadcastParams::default(),
        }
    }

    pub fn set_sample_size(&mut self, s: usize) {
        self.params.echo_sample_size = s;
        self.params.ready_sample_size = s;
        self.params.delivery_sample_size = s;
    }

    pub fn basic_threshold(&mut self) {
        self.set_threshold(0.66, 0.33, 0.66);
    }

    pub fn set_threshold(&mut self, e_ratio: f32, r_ratio: f32, d_ratio: f32) {
        let g = |a, b| ((a as f32) * b) as usize;
        self.params.echo_threshold = g(self.params.echo_sample_size, e_ratio);
        self.params.ready_threshold = g(self.params.ready_sample_size, r_ratio);
        self.params.delivery_threshold = g(self.params.delivery_sample_size, d_ratio);
    }

    #[allow(dead_code)]
    pub fn default(&mut self) {
        self.set_sample_size(self.input.nb_peers / 4);
        self.basic_threshold();
    }
}

use std::sync::Once;

static INIT: Once = Once::new();

pub fn initialize_tracing() {
    INIT.call_once(|| {
        let agent_endpoint = "127.0.0.1:6831".to_string();
        tce_telemetry::init_tracer(&agent_endpoint, "local-integration-test");
    });
}

pub fn viable_run(
    sample_size: usize,
    echo_ratio: f32,
    ready_ratio: f32,
    deliver_ratio: f32,
    input: &InputConfig,
) -> Option<SimulationConfig> {
    let mut config = SimulationConfig {
        input: input.clone(),
        params: ReliableBroadcastParams::default(),
    };
    config.set_sample_size(sample_size);
    config.set_threshold(echo_ratio, ready_ratio, deliver_ratio);

    let rt = Runtime::new().unwrap();
    let current_config = config.clone();
    let res = rt.block_on(async {
        initialize_tracing();
        run_tce_network(current_config).await
    });

    match res {
        Ok(()) => Some(config),
        Err(_) => None,
    }
}

fn generate_cert(
    subnets: &Vec<SubnetId>,
    nb_cert: usize,
    conflict_ratio: f32,
) -> HashMap<SubnetId, HashMap<CertificateId, Vec<Certificate>>> {
    let mut nonce_state: HashMap<SubnetId, CertificateId> = HashMap::new();
    let mut history_state: HashMap<SubnetId, HashMap<CertificateId, Vec<Certificate>>> =
        HashMap::new();

    // Initialize the genesis of all subnets
    for subnet in subnets {
        nonce_state.insert(*subnet, 0);
        history_state.insert(*subnet, HashMap::new());
    }

    //let mut rng = rand::thread_rng();
    let mut gen_cert = |is_conflicting| -> (SubnetId, Certificate) {
        let mut rng = rand::thread_rng();
        let selected_subnet = subnets[rng.gen_range(0..subnets.len())];
        let last_cert_id = nonce_state.get_mut(&selected_subnet).unwrap();

        let gen_cert: Certificate;
        if is_conflicting {
            gen_cert = Certificate::new(0, selected_subnet, Default::default());
        } else {
            gen_cert = Certificate::new(*last_cert_id, selected_subnet, Default::default());
            *last_cert_id = gen_cert.id;
        }
<<<<<<< HEAD

        (selected_subnet, gen_cert)
    };
    let nb_conflict = (conflict_ratio * nb_cert as f32) as usize;
    for _ in 0..nb_conflict {
        let is_conflicting = true;
=======

        (selected_subnet, gen_cert)
    };

    for _ in 0..nb_cert {
        let is_conflicting = rng.gen::<f32>() > conflict_ratio;
>>>>>>> 01e10d1f829b3f28bca09f28a61d17725b6439e5
        let (current_subnet_id, current_cert) = gen_cert(is_conflicting);
        if let Some(subnet_history) = history_state.get_mut(&current_subnet_id) {
            subnet_history
                .entry(current_cert.prev_cert_id)
                .and_modify(|v| v.push(current_cert.clone()))
                .or_insert_with(|| vec![current_cert]);
        }
    }
    println!("nb conf in gencert : {}", nb_conflict);

    for _ in 0..(nb_cert - nb_conflict) {
        let is_conflicting = false;
        let (current_subnet_id, current_cert) = gen_cert(is_conflicting);
        if let Some(subnet_history) = history_state.get_mut(&current_subnet_id) {
            subnet_history
                .entry(current_cert.prev_cert_id)
                .and_modify(|v| v.push(current_cert.clone()))
                .or_insert_with(|| vec![current_cert]);
        }
    }
    history_state
}

#[test]
fn test_cert_conflict_generation() {
    let nb_subnet = 100;
    let nb_cert = 50;
    let conflict_ratio = 0.3;
    let all_subnets: Vec<SubnetId> = (1..=nb_subnet as u64).collect();
    let history_state = generate_cert(&all_subnets, nb_cert, conflict_ratio);
    let mut conflict = false;
    for (_, history_of_subnet) in history_state {
        conflict = history_of_subnet.values().any(|v| v.len() > 1) || conflict;
    }
    assert!(conflict, r#"No conflicting certificates were found!"#);
}

fn submit_test_cert(
    certificates: Vec<Certificate>,
    peers_container: Arc<PeersContainer>,
    to_peer: String,
) {
    tokio::spawn(async move {
        for cert in certificates {
            let mb_cli = peers_container.get(&*to_peer);
            if let Some(w_cli) = mb_cli {
                let cli = w_cli.lock().unwrap();
                cli.eval(TrbpCommands::OnBroadcast { cert: cert.clone() })
                    .unwrap();
            };
        }
    });
}

async fn run_tce_network(simu_config: SimulationConfig) -> Result<(), ()> {
    log::info!("{:?}", simu_config);

    let conflict_ratio = 0.;
    let all_peer_ids: Vec<String> = (1..=simu_config.input.nb_peers)
        .map(|e| format!("peer{}", e))
        .collect();
    let all_subnets: Vec<SubnetId> = (1..=simu_config.input.nb_subnets as u64).collect();

    // channel for combined event's from all the instances
    let (tx_combined_events, rx_combined_events) =
        mpsc::unbounded_channel::<(String, TrbpEvents)>();

    let trbp_peers = launch_broadcast_protocol_instances(
        all_peer_ids.clone(),
        tx_combined_events,
        all_subnets.clone(),
        simu_config.params.clone(),
    );
    let (tx_exit, main_jh) = launch_simulation_main_loop(trbp_peers.clone(), rx_combined_events);
    let cert_list = generate_cert(
        &all_subnets,
        simu_config.input.nb_certificates,
        conflict_ratio,
    );
    let nodes_history = cert_list
        .values()
        .collect::<Vec<&HashMap<CertificateId, Vec<Certificate>>>>();
    let mut all_cert = Vec::<Certificate>::new();
    for certs_map in nodes_history.clone() {
        for certs_vec in certs_map.values() {
            for cert in certs_vec.clone() {
                all_cert.push(cert);
            }
        }
    }
    let mut node_history: Vec<Certificate> = Vec::new();
    for history in nodes_history {
        for vec_certs in history.values().collect::<Vec<_>>() {
            if !vec_certs.is_empty() {
                node_history = vec_certs.clone();
            }
        }
    }
    // submit test certificate
    // and check for the certificate propagation
    // have to give the nodes some time to arrange with peers
    time::sleep(Duration::from_secs(30)).await;
    submit_test_cert(all_cert.clone(), trbp_peers.clone(), "peer1".to_string());

    watch_cert_delivered(
        trbp_peers.clone(),
        node_history,
        tx_exit.clone(),
        all_peer_ids.clone(),
    );

    // wait for the test completion
    match main_jh.await {
        Err(_) | Ok(Err(_)) => return Err(()),
        _ => {}
    }

    Ok(())
}

fn watch_cert_delivered(
    peers_container: Arc<PeersContainer>,
    certs: Vec<Certificate>,
    tx_exit: mpsc::UnboundedSender<Result<(), ()>>,
    to_peers: Vec<String>,
) {
    tokio::spawn(async move {
        let mut remaining_peers_to_finish: HashSet<String> = to_peers.iter().cloned().collect();

        let mut interval = time::interval(Duration::from_secs(4));
        while !remaining_peers_to_finish.is_empty() {
            interval.tick().await;
            for ref peer in remaining_peers_to_finish.clone() {
                let mb_cli = peers_container.get(peer);
                if let Some(w_cli) = mb_cli {
                    let cli;
                    {
                        cli = w_cli.lock().unwrap().clone();
                    }
                    let mut delivered_all_cert = true;
                    for cert in &certs {
                        if let Ok(Some(delivered)) =
                            cli.delivered_certs_ids(cert.initial_subnet_id, cert.id)
                        {
                            // if something was returned, we'd expect our certificate to be on the list
                            if !delivered.contains(&cert.id) {
                                delivered_all_cert = false;
                            }
                        }
                    }
                    if delivered_all_cert {
                        remaining_peers_to_finish.remove(&peer.clone());
                    }
                }
            }

            log::trace!("Remaining ones: {}", remaining_peers_to_finish.len());
        }

        // when done call signal to exit
        log::info!("🎉 Totality for all the certificates!");
        let _ = tx_exit.send(Ok(()));
    });
}

type SimulationResponse = (
    mpsc::UnboundedSender<Result<(), ()>>,
    JoinHandle<Result<(), ()>>,
);

/// Runs main test loop
///
/// Returns tuple of
/// * combined events sender (peer_id, events)
/// * exit event sender
/// * join handle of the main loop (to await upon)
fn launch_simulation_main_loop(
    peers_container: Arc<PeersContainer>,
    mut rx_combined_events: mpsc::UnboundedReceiver<(String, TrbpEvents)>,
) -> SimulationResponse {
    // 'exit' command channel & max test duration
    // do tx_exit.send(()) when the condition is met
    let (tx_exit, mut rx_exit) = mpsc::unbounded_channel::<Result<(), ()>>();
    let max_test_duration = time::sleep(MAX_TEST_DURATION);
    let trbp_peers_2 = peers_container;
    let main_jh = tokio::spawn(async move {
        tokio::pin!(max_test_duration);
        let peers = trbp_peers_2;
        loop {
            tokio::select! {
                val = time::timeout(MAX_STALL_DURATION, rx_combined_events.recv()) => {
                    match val {
                        Ok(Some((from_peer, evt))) => {
                            match evt {
                                TrbpEvents::Die => {
                                    log::error!("The peer {:?} died", from_peer);
                                    return Err(());
                                },
                                _ => {
                                    let peers_cl = peers.clone();
                                    let _ = handle_peer_event(from_peer, evt, peers_cl).await;
                                }
                            }
                        },
                        Ok(None) | Err(_) => {
                            log::error!("The simulation got stalled for {:?}", MAX_STALL_DURATION);
                            return Err(());
                        }
                    }
                }
                // we return from this loop when the test condition is met
                Some(res) = rx_exit.recv() => {
                    return res;
                }
                // ... or timeout happened
                () = &mut max_test_duration => {
                    log::error!("Test took max long duration of {:?}, exiting.", MAX_TEST_DURATION);
                    return Err(());
                }
            }
        }
    });
    (tx_exit, main_jh)
}

/// Initialize protocol instances and build-in them into orchestrated event handling
fn launch_broadcast_protocol_instances(
    peer_ids: Vec<String>,
    tx_combined_events: mpsc::UnboundedSender<(String, TrbpEvents)>,
    all_subnets: Vec<SubnetId>,
    global_trb_params: ReliableBroadcastParams,
) -> Arc<PeersContainer> {
    let mut peers_container = HashMap::<String, Arc<Mutex<ReliableBroadcastClient>>>::new();

    // create instances
    for peer in peer_ids {
        let client = ReliableBroadcastClient::new(ReliableBroadcastConfig {
            store: Box::new(TrbMemStore::new(all_subnets.clone())),
            trbp_params: global_trb_params.clone(),
            my_peer_id: peer.clone(),
        });

        let _ = peers_container.insert(peer.clone(), Arc::new(Mutex::from(client.clone())));

        // configure combined events' listener
        let mut ev_cli = client.clone();
        let ev_tx = tx_combined_events.clone();
        let ev_peer = peer.clone();
        let _ = tokio::spawn(async move {
            ev_cli.eval(TrbpCommands::StartUp).unwrap();
            loop {
                tokio::select! {
                    Ok(evt) = ev_cli.next_event() => {
                        let _ = ev_tx.send((ev_peer.clone(), evt.clone()));
                    },
                    else => {}
                }
            }
        });
    }

    log::debug!("Network is launched, {:?}", peers_container.len());
    Arc::new(peers_container)
}

/// Simulating network delay
fn network_delay() -> time::Sleep {
    let mut rng = rand::thread_rng();
    let dist: rand_distr::Poisson<f64> = rand_distr::Poisson::<f64>::new(4.0).unwrap(); // Specify Poisson lambda to set curve properties
    let sample = dist.sample(&mut rng); // Range should be between 0 and 10 with lambda oof 4.0
    let delta: u64 = rng.gen_range(20..=99);
    let delay = (sample * 50.0) as u64 + delta; // Number of milliseconds of delay in 100 MS increments per Poisson
    log::warn!("Network Delay: {:?}ms", delay);
    time::sleep(Duration::from_millis(delay))
}

/// Allows to tune which peers are 'visible' to other peers.
///
/// For now everybody sees whole simulated net
fn visible_peers_for(peer: String, peers_container: Arc<PeersContainer>) -> Vec<String> {
    peers_container
        .keys()
        .cloned()
        .filter(|p| *p != peer)
        .collect()
}

/// Simulation of the networking
///
/// For now without delays, timeouts, unavailable peers
/// and similar real-life situations.
pub async fn handle_peer_event(
    from_peer: String,
    evt: TrbpEvents,
    peers_container: Arc<PeersContainer>,
) -> Result<(), Errors> {
    if NETWORK_DELAY_SIMULATION {
        network_delay().await;
    }
    match evt.to_owned() {
        TrbpEvents::NeedPeers => {
            let visible_peers = visible_peers_for(from_peer.clone(), peers_container.clone());
            let mb_cli = peers_container.get(&*from_peer);
            if let Some(w_cli) = mb_cli {
                let cli = w_cli.lock().unwrap();
                cli.eval(TrbpCommands::OnVisiblePeersChanged {
                    peers: visible_peers,
                })?;
            }
        }
        TrbpEvents::Broadcast { cert } => {
            let mb_cli = peers_container.get(&*from_peer);
            if let Some(w_cli) = mb_cli {
                let cli = w_cli.lock().unwrap();
                cli.eval(TrbpCommands::OnBroadcast { cert })?;
            }
        }
        TrbpEvents::EchoSubscribeReq { peers } => {
            for to_peer in peers {
                let mb_cli = peers_container.get(&*to_peer);
                if let Some(w_cli) = mb_cli {
                    let cli = w_cli.lock().unwrap();
                    cli.eval(TrbpCommands::OnEchoSubscribeReq {
                        from_peer: from_peer.clone(),
                    })?;
                }
            }
        }
        TrbpEvents::EchoSubscribeOk { to_peer } => {
            let mb_cli = peers_container.get(&*to_peer);
            if let Some(w_cli) = mb_cli {
                let cli = w_cli.lock().unwrap();
                cli.eval(TrbpCommands::OnEchoSubscribeOk { from_peer })?;
            }
        }
        TrbpEvents::ReadySubscribeReq { peers } => {
            for to_peer in peers {
                let mb_cli = peers_container.get(&*to_peer);
                if let Some(w_cli) = mb_cli {
                    let cli = w_cli.lock().unwrap();
                    cli.eval(TrbpCommands::OnReadySubscribeReq {
                        from_peer: from_peer.clone(),
                    })?;
                }
            }
        }
        TrbpEvents::ReadySubscribeOk { to_peer } => {
            let mb_cli = peers_container.get(&*to_peer);
            if let Some(w_cli) = mb_cli {
                let cli = w_cli.lock().unwrap();
                cli.eval(TrbpCommands::OnReadySubscribeOk { from_peer })?;
            }
        }
        TrbpEvents::Gossip {
            peers,
            cert,
            digest,
        } => {
            for to_peer in peers {
                let mb_cli = peers_container.get(&*to_peer);
                if let Some(w_cli) = mb_cli {
                    let cli = w_cli.lock().unwrap();
                    cli.eval(TrbpCommands::OnGossip {
                        cert: cert.clone(),
                        digest: digest.clone(),
                    })?;
                }
            }
        }
        TrbpEvents::Echo { peers, cert } => {
            for to_peer in peers {
                let mb_cli = peers_container.get(&*to_peer);
                if let Some(w_cli) = mb_cli {
                    let cli = w_cli.lock().unwrap();
                    cli.eval(TrbpCommands::OnEcho {
                        from_peer: from_peer.clone(),
                        cert: cert.clone(),
                    })?;
                }
            }
        }
        TrbpEvents::Ready { peers, cert } => {
            for to_peer in peers {
                let mb_cli = peers_container.get(&*to_peer);
                if let Some(w_cli) = mb_cli {
                    let cli = w_cli.lock().unwrap();
                    cli.eval(TrbpCommands::OnReady {
                        from_peer: from_peer.clone(),
                        cert: cert.clone(),
                    })?;
                }
            }
        }
        evt => {
            log::debug!("[{:?}] Unhandled event: {:?}", from_peer, evt);
        }
    }
    Ok(())
}<|MERGE_RESOLUTION|>--- conflicted
+++ resolved
@@ -178,7 +178,6 @@
         history_state.insert(*subnet, HashMap::new());
     }
 
-    //let mut rng = rand::thread_rng();
     let mut gen_cert = |is_conflicting| -> (SubnetId, Certificate) {
         let mut rng = rand::thread_rng();
         let selected_subnet = subnets[rng.gen_range(0..subnets.len())];
@@ -191,21 +190,12 @@
             gen_cert = Certificate::new(*last_cert_id, selected_subnet, Default::default());
             *last_cert_id = gen_cert.id;
         }
-<<<<<<< HEAD
 
         (selected_subnet, gen_cert)
     };
     let nb_conflict = (conflict_ratio * nb_cert as f32) as usize;
     for _ in 0..nb_conflict {
         let is_conflicting = true;
-=======
-
-        (selected_subnet, gen_cert)
-    };
-
-    for _ in 0..nb_cert {
-        let is_conflicting = rng.gen::<f32>() > conflict_ratio;
->>>>>>> 01e10d1f829b3f28bca09f28a61d17725b6439e5
         let (current_subnet_id, current_cert) = gen_cert(is_conflicting);
         if let Some(subnet_history) = history_state.get_mut(&current_subnet_id) {
             subnet_history
@@ -214,7 +204,6 @@
                 .or_insert_with(|| vec![current_cert]);
         }
     }
-    println!("nb conf in gencert : {}", nb_conflict);
 
     for _ in 0..(nb_cert - nb_conflict) {
         let is_conflicting = false;
@@ -231,7 +220,7 @@
 
 #[test]
 fn test_cert_conflict_generation() {
-    let nb_subnet = 100;
+    let nb_subnet = 3;
     let nb_cert = 50;
     let conflict_ratio = 0.3;
     let all_subnets: Vec<SubnetId> = (1..=nb_subnet as u64).collect();
