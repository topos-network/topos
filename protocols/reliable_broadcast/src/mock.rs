--- conflicted
+++ resolved
@@ -165,14 +165,10 @@
     }
 }
 
-<<<<<<< HEAD
 fn generate_cert(
     subnets: &Vec<SubnetId>,
     nb_cert: usize,
 ) -> HashMap<SubnetId, HashMap<CertificateId, Vec<Certificate>>> {
-=======
-fn generate_certs_list(subnets: &Vec<SubnetId>, nb_cert: usize) -> Vec<Certificate> {
->>>>>>> eef760a7
     let mut nonce_state: HashMap<SubnetId, CertificateId> = HashMap::new();
     let mut history_state: HashMap<SubnetId, HashMap<CertificateId, Vec<Certificate>>> =
         HashMap::new();
@@ -228,14 +224,9 @@
     assert!(conflict, r#"No conflicting certificates were found!"#);
 }
 
-<<<<<<< HEAD
 fn submit_test_cert(
     // FIXME: Flatten this input into Vec<Certificate>
     history_state: HashMap<SubnetId, HashMap<CertificateId, Vec<Certificate>>>,
-=======
-fn submit_test_certs(
-    certs: Vec<Certificate>,
->>>>>>> eef760a7
     peers_container: Arc<PeersContainer>,
     to_peer: String,
 ) {
@@ -274,7 +265,6 @@
         simu_config.params.clone(),
     );
     let (tx_exit, main_jh) = launch_simulation_main_loop(trbp_peers.clone(), rx_combined_events);
-<<<<<<< HEAD
     let cert_list = generate_cert(&all_subnets, simu_config.input.nb_certificates);
     let nodes_history = cert_list
         .values()
@@ -287,15 +277,11 @@
             }
         }
     }
-=======
-
->>>>>>> eef760a7
     // submit test certificate
     // and check for the certificate propagation
-    let cert_list = generate_certs_list(&all_subnets, simu_config.input.nb_certificates);
     // have to give the nodes some time to arrange with peers
     time::sleep(Duration::from_secs(30)).await;
-    submit_test_certs(cert_list.clone(), trbp_peers.clone(), "peer1".to_string());
+    submit_test_cert(cert_list.clone(), trbp_peers.clone(), "peer1".to_string());
 
     watch_cert_delivered(
         trbp_peers.clone(),
